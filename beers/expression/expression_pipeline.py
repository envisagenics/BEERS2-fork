--- conflicted
+++ resolved
@@ -179,7 +179,7 @@
                           file=sys.stderr)
                     valid = False
 
-            
+
             bowtie2_dir_names = [filename for filename in os.listdir(third_party_software_directory_path)
                                 if "bowtie2" in filename]
             if not bowtie2_dir_names:
@@ -226,29 +226,22 @@
             expression_pipeline_monitor.submit_new_job(f"GenomeAlignment.{sample.sample_id}",
                                                        sample, 'GenomeAlignmentStep', None,
                                                        self.output_directory_path, system_id)
-                #TODO: This is a hack to handle the cases where the bam files were
-                #      already present, or the script was run in serial/multicore mode.
-                #      Need to change this to something more legit.
+            #TODO: This is a hack to handle the cases where the bam files were
+            #      already present, or the script was run in serial/multicore mode.
+            #      Need to change this to something more legit.
             if system_id == "ALREADY_ALIGNED" or self.dispatcher_mode != "lsf":
                 expression_pipeline_monitor.mark_job_completed(f"GenomeAlignment.{sample.sample_id}")
 
         for sample in self.samples:
-<<<<<<< HEAD
             if self.dispatcher_mode == "lsf":
                 expression_pipeline_monitor.submit_new_job(f"GenomeBamIndex.{sample.sample_id}",
-                                                           sample, 'GenomeBamIndexStep',
+                                                           sample, 'GenomeBamIndexStep', None,
                                                            self.output_directory_path, system_id=None,
                                                            dependency_list=[f"GenomeAlignment.{sample.sample_id}"])
             else:
                 print(f"Running Bam Index creating in sample {sample.sample_id}")
                 bam_filename = bam_files[sample.sample_id]
                 genome_alignment.index(sample, bam_filename, self.dispatcher_mode)
-=======
-            expression_pipeline_monitor.submit_new_job(f"GenomeBamIndex.{sample.sample_id}",
-                                                       sample, 'GenomeBamIndexStep', None,
-                                                       self.output_directory_path, system_id=None,
-                                                       dependency_list=[f"GenomeAlignment.{sample.sample_id}"])
->>>>>>> 394e38f7
 
         for sample_id, bam_file in bam_files.items():
             # Use chr_ploidy as the gold std for alignment, variants, VCF, genome_maker
