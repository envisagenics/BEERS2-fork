--- conflicted
+++ resolved
@@ -46,17 +46,13 @@
         bam_output_file = f"{out_file_prefix}Aligned.sortedByCoord.out.bam"
 
         #TODO: always use zcat?
-<<<<<<< HEAD
+        options = ' '.join( f"{key} {value}" for key,value in self.options.items() )
         star_command = (f"{star_file_path}"
                           f" --outFileNamePrefix {out_file_prefix}"
                           f" --genomeDir {star_index_path}"
                           f" --runMode alignReads"
-                          f" --runThreadN 4"
                           f" --outSAMtype BAM SortedByCoordinate"
-                          f" --outFilterMismatchNmax 33"
-                          f" --seedSearchStartLmax 33"
-                          f" --alignSJoverhangMin 8"
-                          f" --readFilesCommand zcat"
+                          f" {options}"
                           f" --readFilesIn {read_files}")
 
         bsub_command = (f"bsub"
@@ -64,26 +60,9 @@
                          f" -M 40000"
                          f" -R \"span[hosts=1]\""
                          f" -J STAR_{sample.sample_id}_{sample.sample_name}"
-                         f" -oo {stdout_log}"
-                         f" -eo {stderr_log}"
+                         f" -oo {stdout_log}.%J"
+                         f" -eo {stderr_log}.%J"
                          f" {star_command}")
-=======
-        star_command = ' '.join([f"{star_file_path}",
-                           f"--outFileNamePrefix {out_file_prefix}",
-                           f"--genomeDir {star_index_path}",
-                           for key, value in self.options.items():
-                            ' '.join(key, value),
-                           f"--readFilesIn {read_files}" ])
-
-        bsub_command = f"bsub \
-                            -n 4 \
-                            -M 40000 \
-                            -R \"span[hosts=1]\" \
-                            -J STAR_{sample.sample_id}_{sample.sample_name} \
-                            -oo {stdout_log.%J} \
-                            -eo {stderr_log.%J} \
-                            {star_command}"
->>>>>>> cfc9867f
 
         if mode == "serial" or mode == "parallel":
             print(f"Starting STAR on sample {sample.sample_name}.")
